package rabbitmq

import (
	"fmt"

	"github.com/hashicorp/uuid"
	"github.com/hashicorp/vault/logical"
	"github.com/hashicorp/vault/logical/framework"
	"github.com/michaelklishin/rabbit-hole"
)

func pathRoleCreate(b *backend) *framework.Path {
	return &framework.Path{
		Pattern: "creds/" + framework.GenericNameRegex("name"),
		Fields: map[string]*framework.FieldSchema{
			"name": &framework.FieldSchema{
				Type:        framework.TypeString,
				Description: "Name of the role.",
			},
		},

		Callbacks: map[logical.Operation]framework.OperationFunc{
			logical.ReadOperation: b.pathRoleCreateRead,
		},

		HelpSynopsis:    pathRoleCreateReadHelpSyn,
		HelpDescription: pathRoleCreateReadHelpDesc,
	}
}

func (b *backend) pathRoleCreateRead(
	req *logical.Request, data *framework.FieldData) (*logical.Response, error) {
	// Validate name
	name, err := validateName(data)
	if err != nil {
		return nil, err
	}

	// Get the role
	role, err := b.Role(req.Storage, name)
	if err != nil {
		return nil, err
	}
	if role == nil {
		return logical.ErrorResponse(fmt.Sprintf("unknown role: %s", name)), nil
	}

	// Determine if we have a lease
	lease, err := b.Lease(req.Storage)
	if err != nil {
		return nil, err
	}
	if lease == nil {
		lease = &configLease{}
	}

<<<<<<< HEAD
	// Ensure username is unique
	username := fmt.Sprintf("%s-%s", req.DisplayName, uuid.GenerateUUID())
=======
	displayName := req.DisplayName
	if len(displayName) > 26 {
		displayName = displayName[:26]
	}
	userUUID := uuid.GenerateUUID()
	username := fmt.Sprintf("%s-%s", displayName, userUUID)
	if len(username) > 63 {
		username = username[:63]
	}
>>>>>>> 450f8675
	password := uuid.GenerateUUID()

	// Get our connection
	client, err := b.Client(req.Storage)
	if err != nil {
		return nil, err
	}

	if client == nil {
		return logical.ErrorResponse("unable to get client"), nil
	}

	// Create the user
	_, err = client.PutUser(username, rabbithole.UserSettings{
		Password: password,
		Tags:     role.Tags,
	})

	if err != nil {
		return nil, err
	}

	for vhost, permission := range role.VHosts {
		_, err := client.UpdatePermissionsIn(vhost, username, rabbithole.Permissions{
			Configure: permission.Configure,
			Write:     permission.Write,
			Read:      permission.Read,
		})

		if err != nil {
			// Delete the user because it's in an unknown state
			_, rmErr := client.DeleteUser(username)
			if rmErr != nil {
				return logical.ErrorResponse(fmt.Sprintf("failed to update user: %s, failed to delete user: %s, user: %s", err, rmErr, username)), rmErr
			}
			return logical.ErrorResponse(fmt.Sprintf("failed to update user: %s, 	  user: %s", err, username)), err
		}
	}

	// Return the secret
	resp := b.Secret(SecretCredsType).Response(map[string]interface{}{
		"username": username,
		"password": password,
	}, map[string]interface{}{
		"username": username,
	})
	resp.Secret.TTL = lease.Lease
	return resp, nil
}

const pathRoleCreateReadHelpSyn = `
Request RabbitMQ credentials for a certain role.
`

const pathRoleCreateReadHelpDesc = `
This path reads RabbitMQ credentials for a certain role. The
RabbitMQ credentials will be generated on demand and will be automatically
revoked when the lease is up.
`<|MERGE_RESOLUTION|>--- conflicted
+++ resolved
@@ -54,20 +54,8 @@
 		lease = &configLease{}
 	}
 
-<<<<<<< HEAD
 	// Ensure username is unique
 	username := fmt.Sprintf("%s-%s", req.DisplayName, uuid.GenerateUUID())
-=======
-	displayName := req.DisplayName
-	if len(displayName) > 26 {
-		displayName = displayName[:26]
-	}
-	userUUID := uuid.GenerateUUID()
-	username := fmt.Sprintf("%s-%s", displayName, userUUID)
-	if len(username) > 63 {
-		username = username[:63]
-	}
->>>>>>> 450f8675
 	password := uuid.GenerateUUID()
 
 	// Get our connection
